--- conflicted
+++ resolved
@@ -128,19 +128,12 @@
                     DispatchQueue.main.async { [unowned self] in
                         self.setNoResults()
                     }
-<<<<<<< HEAD
-                } else {
-                    let title = NSLocalizedString("Error while downloading", comment: "")
-                    let message = error.localizedDescription
-                    self.presentAlert(title: title, message: message)
-=======
                 } else if displayPopup {
                     let title = NSLocalizedString("Error while downloading", comment: "")
                     let message = error.localizedDescription
                     self.presentAlert(title: title, message: message)
                 } else {
                     self.goBack(animated: false)
->>>>>>> 047e9a02
                 }
 
             } else if let record = record {
