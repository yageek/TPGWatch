{
  "images" : [
    {
      "size" : "29x29",
      "idiom" : "ipad",
      "filename" : "WatchIcon-29.png",
      "scale" : "1x"
    },
    {
<<<<<<< HEAD
      "size" : "29x29",
      "idiom" : "ipad",
      "filename" : "WatchIcon-40@2x-1.png",
=======
      "idiom" : "ipad",
      "size" : "29x29",
>>>>>>> c6f2a356
      "scale" : "2x"
    },
    {
      "size" : "40x40",
      "idiom" : "ipad",
      "filename" : "WatchIcon-40.png",
      "scale" : "1x"
    },
    {
      "size" : "40x40",
      "idiom" : "ipad",
      "filename" : "WatchIcon-40@2x.png",
      "scale" : "2x"
    },
    {
      "size" : "24x24",
      "idiom" : "watch",
      "filename" : "WatchIcon-24@2x.png",
      "scale" : "2x",
      "role" : "notificationCenter",
      "subtype" : "38mm"
    },
    {
      "size" : "27.5x27.5",
      "idiom" : "watch",
      "filename" : "WatchIcon-27.5@2x.png",
      "scale" : "2x",
      "role" : "notificationCenter",
      "subtype" : "42mm"
    },
    {
      "size" : "29x29",
      "idiom" : "watch",
      "filename" : "WatchIcon-29@2x.png",
      "role" : "companionSettings",
      "scale" : "2x"
    },
    {
      "size" : "29x29",
      "idiom" : "watch",
      "filename" : "WatchIcon-29@3x.png",
      "role" : "companionSettings",
      "scale" : "3x"
    },
    {
      "size" : "40x40",
      "idiom" : "watch",
<<<<<<< HEAD
      "filename" : "WatchIcon-40@2x-2.png",
=======
      "filename" : "WatchIcon-40@2x-1.png",
>>>>>>> c6f2a356
      "scale" : "2x",
      "role" : "appLauncher",
      "subtype" : "38mm"
    },
    {
      "size" : "44x44",
      "idiom" : "watch",
      "filename" : "WatchIcon-44@2x.png",
      "scale" : "2x",
      "role" : "longLook",
      "subtype" : "42mm"
    },
    {
      "size" : "86x86",
      "idiom" : "watch",
      "filename" : "WatchIcon-86@2x.png",
      "scale" : "2x",
      "role" : "quickLook",
      "subtype" : "38mm"
    },
    {
      "size" : "98x98",
      "idiom" : "watch",
      "filename" : "WatchIcon-98@2x.png",
      "scale" : "2x",
      "role" : "quickLook",
      "subtype" : "42mm"
    }
  ],
  "info" : {
    "version" : 1,
    "author" : "xcode"
  }
}<|MERGE_RESOLUTION|>--- conflicted
+++ resolved
@@ -7,14 +7,9 @@
       "scale" : "1x"
     },
     {
-<<<<<<< HEAD
       "size" : "29x29",
       "idiom" : "ipad",
       "filename" : "WatchIcon-40@2x-1.png",
-=======
-      "idiom" : "ipad",
-      "size" : "29x29",
->>>>>>> c6f2a356
       "scale" : "2x"
     },
     {
@@ -62,11 +57,7 @@
     {
       "size" : "40x40",
       "idiom" : "watch",
-<<<<<<< HEAD
-      "filename" : "WatchIcon-40@2x-2.png",
-=======
       "filename" : "WatchIcon-40@2x-1.png",
->>>>>>> c6f2a356
       "scale" : "2x",
       "role" : "appLauncher",
       "subtype" : "38mm"
